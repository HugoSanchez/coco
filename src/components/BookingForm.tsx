--- conflicted
+++ resolved
@@ -39,7 +39,13 @@
 	getBillingPreferences
 } from '@/lib/db/billing-settings'
 import { hasAnyNonCanceledBookings } from '@/lib/db/bookings'
-import { Select, SelectContent, SelectItem, SelectTrigger, SelectValue } from '@/components/ui/select'
+import {
+	Select,
+	SelectContent,
+	SelectItem,
+	SelectTrigger,
+	SelectValue
+} from '@/components/ui/select'
 
 interface BookingFormProps {
 	onSuccess?: () => void // Called when booking is successfully created
@@ -54,7 +60,11 @@
 	email: string // Client's email address
 }
 
-export function BookingForm({ onSuccess, onCancel, clients }: BookingFormProps) {
+export function BookingForm({
+	onSuccess,
+	onCancel,
+	clients
+}: BookingFormProps) {
 	// Step management state
 	const [currentStep, setCurrentStep] = useState(1) // Tracks which step user is on (1, 2, or 3)
 	const [loading, setLoading] = useState(false) // Loading state for booking creation
@@ -66,7 +76,9 @@
 		end: string
 	} | null>(null) // Time slot selected in step 2
 	const [selectedClient, setSelectedClient] = useState<string>('') // Client ID selected in step 3
-	const [clientOptions, setClientOptions] = useState<DbClient[]>(clients as any)
+	const [clientOptions, setClientOptions] = useState<DbClient[]>(
+		clients as any
+	)
 	const [clientMode, setClientMode] = useState<'select' | 'create'>('select')
 	const [notes, setNotes] = useState('') // Optional notes for the booking
 	const [customPrice, setCustomPrice] = useState('') // Optional custom price (EUR)
@@ -82,23 +94,37 @@
 	>([])
 	const [loadingBookings, setLoadingBookings] = useState(false) // Loading state for fetching day bookings
 	const [isPriceDirty, setIsPriceDirty] = useState(false)
-	const [priceSource, setPriceSource] = useState<'default' | 'client' | 'custom' | 'first' | null>(null)
-	const [resolvedClientPrice, setResolvedClientPrice] = useState<number | null>(null)
-	const [resolvedDefaultPrice, setResolvedDefaultPrice] = useState<number | null>(null)
-	const [firstConsultationAmount, setFirstConsultationAmount] = useState<string>('')
-	const [consultationType, setConsultationType] = useState<'first' | 'followup'>('followup')
-	const [showConsultationType, setShowConsultationType] = useState<boolean>(false)
+	const [priceSource, setPriceSource] = useState<
+		'default' | 'client' | 'custom' | 'first' | null
+	>(null)
+	const [resolvedClientPrice, setResolvedClientPrice] = useState<
+		number | null
+	>(null)
+	const [resolvedDefaultPrice, setResolvedDefaultPrice] = useState<
+		number | null
+	>(null)
+	const [firstConsultationAmount, setFirstConsultationAmount] =
+		useState<string>('')
+	const [consultationType, setConsultationType] = useState<
+		'first' | 'followup'
+	>('followup')
+	const [showConsultationType, setShowConsultationType] =
+		useState<boolean>(false)
 
 	// New: appointment mode and location fields
 	const [mode, setMode] = useState<'online' | 'in_person'>('online')
 	const [locationText, setLocationText] = useState<string>('')
 	const [savingDefault, setSavingDefault] = useState<boolean>(false)
 	const [savedDefault, setSavedDefault] = useState<boolean>(false)
-	const [resolvedLeadHours, setResolvedLeadHours] = useState<number | null>(null)
+	const [resolvedLeadHours, setResolvedLeadHours] = useState<number | null>(
+		null
+	)
 
 	// Billing timing selection (per-booking lead hours or monthly)
-	const [billingTimingSelection, setBillingTimingSelection] = useState<string>('0') // '0' | '24' | '72' | '168' | '-1' | 'monthly'
-	const [isBillingTimingDirty, setIsBillingTimingDirty] = useState<boolean>(false)
+	const [billingTimingSelection, setBillingTimingSelection] =
+		useState<string>('0') // '0' | '24' | '72' | '168' | '-1' | 'monthly'
+	const [isBillingTimingDirty, setIsBillingTimingDirty] =
+		useState<boolean>(false)
 
 	// Track if user has manually edited the address to avoid auto-refilling defaults
 	const hasEditedLocationRef = useRef(false)
@@ -119,7 +145,11 @@
 
 	// Re-fetch existing bookings when returning to step 2 if date is already selected
 	useEffect(() => {
-		if (currentStep === 2 && selectedDate && existingBookings.length === 0) {
+		if (
+			currentStep === 2 &&
+			selectedDate &&
+			existingBookings.length === 0
+		) {
 			fetchExistingBookings(selectedDate)
 		}
 	}, [currentStep, selectedDate])
@@ -171,16 +201,21 @@
 
 			if (selectedClient) {
 				// Full resolution when a client is selected
-				const [clientSettings, userDefault, prefs, hasPrev] = await Promise.all([
-					getClientBillingSettings(user.id, selectedClient),
-					getUserDefaultBillingSettings(user.id),
-					getBillingPreferences(user.id),
-					hasAnyNonCanceledBookings(user.id, selectedClient)
-				])
-
-				const firstAmount = prefs?.firstConsultationAmount ? Number(prefs.firstConsultationAmount) : null
+				const [clientSettings, userDefault, prefs, hasPrev] =
+					await Promise.all([
+						getClientBillingSettings(user.id, selectedClient),
+						getUserDefaultBillingSettings(user.id),
+						getBillingPreferences(user.id),
+						hasAnyNonCanceledBookings(user.id, selectedClient)
+					])
+
+				const firstAmount = prefs?.firstConsultationAmount
+					? Number(prefs.firstConsultationAmount)
+					: null
 				const clientAmount =
-					clientSettings?.billing_amount != null ? Number(clientSettings.billing_amount) : null
+					clientSettings?.billing_amount != null
+						? Number(clientSettings.billing_amount)
+						: null
 				const defaultAmount = Number(userDefault?.billing_amount || 0)
 
 				// Persist resolved amounts for later interactions (e.g., switching to follow-up)
@@ -189,9 +224,13 @@
 
 				// Resolve email lead hours preference (client overrides user default)
 				const leadRaw =
-					clientSettings?.payment_email_lead_hours ?? userDefault?.payment_email_lead_hours ?? null
+					clientSettings?.payment_email_lead_hours ??
+					userDefault?.payment_email_lead_hours ??
+					null
 				const normalizedLead =
-					leadRaw == null || Number.isNaN(Number(leadRaw)) ? null : Math.trunc(Number(leadRaw))
+					leadRaw == null || Number.isNaN(Number(leadRaw))
+						? null
+						: Math.trunc(Number(leadRaw))
 				setResolvedLeadHours(normalizedLead)
 
 				// Resolve default billing timing selection (monthly vs per booking lead hours)
@@ -203,7 +242,8 @@
 						setBillingTimingSelection('monthly')
 					} else {
 						const sel =
-							normalizedLead == null || Number.isNaN(Number(normalizedLead))
+							normalizedLead == null ||
+							Number.isNaN(Number(normalizedLead))
 								? '0'
 								: String(normalizedLead)
 						setBillingTimingSelection(sel)
@@ -226,7 +266,9 @@
 				setConsultationType(type as 'first' | 'followup')
 				if (!isPriceDirty) {
 					setCustomPrice(String(price))
-					setPriceSource(source as 'default' | 'first' | 'client' | 'custom')
+					setPriceSource(
+						source as 'default' | 'first' | 'client' | 'custom'
+					)
 				}
 			} else {
 				// No client selected: show user's default price
@@ -236,14 +278,17 @@
 				setResolvedDefaultPrice(defaultAmount)
 				const leadRaw = userDefault?.payment_email_lead_hours ?? null
 				const normalizedLead =
-					leadRaw == null || Number.isNaN(Number(leadRaw)) ? null : Math.trunc(Number(leadRaw))
+					leadRaw == null || Number.isNaN(Number(leadRaw))
+						? null
+						: Math.trunc(Number(leadRaw))
 				setResolvedLeadHours(normalizedLead)
 				if (!isBillingTimingDirty) {
 					if ((userDefault?.billing_type as any) === 'monthly') {
 						setBillingTimingSelection('monthly')
 					} else {
 						const sel =
-							normalizedLead == null || Number.isNaN(Number(normalizedLead))
+							normalizedLead == null ||
+							Number.isNaN(Number(normalizedLead))
 								? '0'
 								: String(normalizedLead)
 						setBillingTimingSelection(sel)
@@ -263,7 +308,12 @@
 
 	// When first price arrives while 'first' is selected, apply it once (if user hasn't edited)
 	useEffect(() => {
-		if (currentStep === 3 && consultationType === 'first' && firstConsultationAmount && !isPriceDirty) {
+		if (
+			currentStep === 3 &&
+			consultationType === 'first' &&
+			firstConsultationAmount &&
+			!isPriceDirty
+		) {
 			setCustomPrice(String(Number(firstConsultationAmount)))
 			setIsPriceDirty(false)
 			setPriceSource('first')
@@ -281,13 +331,24 @@
 	}, [mode, profile?.default_in_person_location_text])
 
 	// ===== Helpers for default in-person address =====
-	const isAddressEqualToDefault = useCallback((address: string, defaultAddress?: string | null) => {
-		return address.trim() === (defaultAddress || '').trim()
-	}, [])
+	const isAddressEqualToDefault = useCallback(
+		(address: string, defaultAddress?: string | null) => {
+			return address.trim() === (defaultAddress || '').trim()
+		},
+		[]
+	)
 
 	const isDefaultAddress = useMemo(
-		() => isAddressEqualToDefault(locationText, profile?.default_in_person_location_text),
-		[isAddressEqualToDefault, locationText, profile?.default_in_person_location_text]
+		() =>
+			isAddressEqualToDefault(
+				locationText,
+				profile?.default_in_person_location_text
+			),
+		[
+			isAddressEqualToDefault,
+			locationText,
+			profile?.default_in_person_location_text
+		]
 	)
 
 	const handleSaveAddressAsDefault = useCallback(async () => {
@@ -325,8 +386,28 @@
 		try {
 			// Get start and end of the selected day in UTC
 			// The date parameter is already a Date object representing the selected day
-			const startOfDay = new Date(Date.UTC(date.getFullYear(), date.getMonth(), date.getDate(), 0, 0, 0, 0))
-			const endOfDay = new Date(Date.UTC(date.getFullYear(), date.getMonth(), date.getDate(), 23, 59, 59, 999))
+			const startOfDay = new Date(
+				Date.UTC(
+					date.getFullYear(),
+					date.getMonth(),
+					date.getDate(),
+					0,
+					0,
+					0,
+					0
+				)
+			)
+			const endOfDay = new Date(
+				Date.UTC(
+					date.getFullYear(),
+					date.getMonth(),
+					date.getDate(),
+					23,
+					59,
+					59,
+					999
+				)
+			)
 
 			// Call our API endpoint to get combined events
 			const response = await fetch(
@@ -448,7 +529,8 @@
 					setLoading(false)
 					return toast({
 						title: 'Precio inválido',
-						description: 'El precio debe ser un número mayor o igual a 0.',
+						description:
+							'El precio debe ser un número mayor o igual a 0.',
 						variant: 'destructive',
 						color: 'error'
 					})
@@ -461,7 +543,8 @@
 					setLoading(false)
 					return toast({
 						title: 'Precio inválido',
-						description: 'El precio debe ser un número mayor o igual a 0.',
+						description:
+							'El precio debe ser un número mayor o igual a 0.',
 						variant: 'destructive',
 						color: 'error'
 					})
@@ -469,58 +552,23 @@
 				finalAmount = Math.round(parsed * 100) / 100
 			}
 
-<<<<<<< HEAD
-			// If it's a first consultation but the chosen price isn't the first-consultation price,
-			// still send the override to honor user's input (even if not marked dirty)
-			if (
-				overrideAmount === undefined &&
-				consultationType === 'first' &&
-				priceSource !== 'first' &&
-				customPrice.trim() !== ''
-			) {
-				const normalized = customPrice.replace(',', '.')
-				const parsed = parseFloat(normalized)
-				if (Number.isNaN(parsed) || parsed < 0) {
-					setLoading(false)
-					return toast({
-						title: 'Precio inválido',
-						description:
-							'El precio personalizado debe ser un número mayor o igual a 0.',
-						variant: 'destructive',
-						color: 'error'
-					})
-				}
-				overrideAmount = Math.round(parsed * 100) / 100
-			}
-
-			// Call our new server-side booking API
-			// This handles all the complex billing logic server-side:
-			// - Authentication and proper environment variable access
-			// - Billing settings resolution (client-specific or user default)
-			// - Booking creation with appropriate billing configuration
-			// - Payment link generation and email sending
-			// - Returns result with payment info if needed
-			const response = await fetch('/api/bookings/create', {
-				method: 'POST',
-				headers: {
-					'Content-Type': 'application/json'
-				},
-				body: JSON.stringify({
-=======
 			// Build payload for unified API contract
 			const payload = {
 				booking: {
->>>>>>> 3c480b70
 					clientId: selectedClient,
 					startTime: selectedSlot!.start,
 					endTime: selectedSlot!.end,
 					notes,
 					consultationType,
 					mode,
-					locationText: mode === 'in_person' ? locationText || null : null
+					locationText:
+						mode === 'in_person' ? locationText || null : null
 				},
 				billing: {
-					type: billingTimingSelection === 'monthly' ? 'monthly' : 'per_booking',
+					type:
+						billingTimingSelection === 'monthly'
+							? 'monthly'
+							: 'per_booking',
 					amount: finalAmount,
 					currency: 'EUR',
 					paymentEmailLeadHours:
@@ -541,7 +589,11 @@
 
 			if (!response.ok) {
 				const errorData = await response.json()
-				throw new Error(errorData.details || errorData.error || 'Failed to create booking')
+				throw new Error(
+					errorData.details ||
+						errorData.error ||
+						'Failed to create booking'
+				)
 			}
 
 			const result = await response.json()
@@ -569,7 +621,8 @@
 
 			if (isEmailError) {
 				title = 'Error al enviar email de confirmación'
-				description = 'Por favor revisa que la dirección de email sea correcta.'
+				description =
+					'Por favor revisa que la dirección de email sea correcta.'
 			}
 
 			toast({
@@ -642,7 +695,11 @@
 									</Button>
 								)}
 
-								<Button variant="ghost" onClick={handleBack} className="w-full">
+								<Button
+									variant="ghost"
+									onClick={handleBack}
+									className="w-full"
+								>
 									Atrás
 								</Button>
 							</div>
@@ -657,7 +714,9 @@
 					{clientMode === 'create' ? (
 						<div className="space-y-2">
 							<div className="flex items-center justify-between">
-								<Label className="text-md font-normal text-gray-700">Paciente</Label>
+								<Label className="text-md font-normal text-gray-700">
+									Paciente
+								</Label>
 								<button
 									type="button"
 									onClick={() => setClientMode('select')}
@@ -672,8 +731,12 @@
 										setClientMode('select')
 										if (created) {
 											setClientOptions((prev) => {
-												const exists = prev.some((c) => c.id === created.id)
-												return exists ? prev : [created as any, ...prev]
+												const exists = prev.some(
+													(c) => c.id === created.id
+												)
+												return exists
+													? prev
+													: [created as any, ...prev]
 											})
 											setSelectedClient(created.id)
 										}
@@ -688,7 +751,9 @@
 							{/* Client Selection Dropdown */}
 							<div className="space-y-2">
 								<div className="flex items-center justify-between">
-									<Label className="text-md font-normal text-gray-700">Paciente</Label>
+									<Label className="text-md font-normal text-gray-700">
+										Paciente
+									</Label>
 									<button
 										type="button"
 										onClick={() => setClientMode('create')}
@@ -700,7 +765,9 @@
 								<ClientSearchSelect
 									clients={clientOptions as any}
 									value={selectedClient}
-									onValueChange={(val) => setSelectedClient(val)}
+									onValueChange={(val) =>
+										setSelectedClient(val)
+									}
 									placeholder="Buscar paciente..."
 								/>
 							</div>
@@ -708,7 +775,9 @@
 							{/* Consultation Type - only if first price exists */}
 							{showConsultationType && (
 								<div className="space-y-2">
-									<Label className="text-md font-normal text-gray-700">Tipo de consulta</Label>
+									<Label className="text-md font-normal text-gray-700">
+										Tipo de consulta
+									</Label>
 									<Select
 										value={consultationType}
 										onValueChange={(val) => {
@@ -716,17 +785,39 @@
 											if (val === 'first') {
 												setPriceSource('first')
 												if (firstConsultationAmount) {
-													setCustomPrice(String(Number(firstConsultationAmount)))
+													setCustomPrice(
+														String(
+															Number(
+																firstConsultationAmount
+															)
+														)
+													)
 													setIsPriceDirty(false)
 												}
 											} else {
 												if (!isPriceDirty) {
-													if (resolvedClientPrice != null) {
-														setCustomPrice(String(resolvedClientPrice))
+													if (
+														resolvedClientPrice !=
+														null
+													) {
+														setCustomPrice(
+															String(
+																resolvedClientPrice
+															)
+														)
 														setPriceSource('client')
-													} else if (resolvedDefaultPrice != null) {
-														setCustomPrice(String(resolvedDefaultPrice))
-														setPriceSource('default')
+													} else if (
+														resolvedDefaultPrice !=
+														null
+													) {
+														setCustomPrice(
+															String(
+																resolvedDefaultPrice
+															)
+														)
+														setPriceSource(
+															'default'
+														)
 													}
 												}
 											}
@@ -736,8 +827,12 @@
 											<SelectValue placeholder="Selecciona tipo de consulta" />
 										</SelectTrigger>
 										<SelectContent>
-											<SelectItem value="first">Primera consulta</SelectItem>
-											<SelectItem value="followup">Consulta de seguimiento</SelectItem>
+											<SelectItem value="first">
+												Primera consulta
+											</SelectItem>
+											<SelectItem value="followup">
+												Consulta de seguimiento
+											</SelectItem>
 										</SelectContent>
 									</Select>
 								</div>
@@ -745,7 +840,9 @@
 
 							{/* Price Field (always visible) */}
 							<div className="space-y-2">
-								<Label className="text-md font-normal text-gray-700">Precio</Label>
+								<Label className="text-md font-normal text-gray-700">
+									Precio
+								</Label>
 								<div className="relative">
 									<span className="pointer-events-none absolute left-3 top-1/2 -translate-y-1/2 text-gray-500">
 										€
@@ -761,14 +858,24 @@
 											setCustomPrice(val)
 
 											// Compare against known client/default amounts to decide source dynamically
-											const normalized = val.replace(',', '.')
-											const parsed = parseFloat(normalized)
-											const approxEq = (a: number, b: number) => Math.abs(a - b) < 0.005
+											const normalized = val.replace(
+												',',
+												'.'
+											)
+											const parsed =
+												parseFloat(normalized)
+											const approxEq = (
+												a: number,
+												b: number
+											) => Math.abs(a - b) < 0.005
 
 											if (
 												!Number.isNaN(parsed) &&
 												resolvedClientPrice != null &&
-												approxEq(parsed, resolvedClientPrice)
+												approxEq(
+													parsed,
+													resolvedClientPrice
+												)
 											) {
 												setIsPriceDirty(false)
 												setPriceSource('client')
@@ -778,7 +885,10 @@
 											if (
 												!Number.isNaN(parsed) &&
 												resolvedDefaultPrice != null &&
-												approxEq(parsed, resolvedDefaultPrice)
+												approxEq(
+													parsed,
+													resolvedDefaultPrice
+												)
 											) {
 												setIsPriceDirty(false)
 												setPriceSource('default')
@@ -806,14 +916,23 @@
 
 							{/* Mode select: Online or Presencial - Step 3 */}
 							<div className="space-y-2">
-								<Label className="text-md font-normal text-gray-700">Formato de cita</Label>
-								<Select value={mode} onValueChange={(val) => setMode(val as any)}>
+								<Label className="text-md font-normal text-gray-700">
+									Formato de cita
+								</Label>
+								<Select
+									value={mode}
+									onValueChange={(val) => setMode(val as any)}
+								>
 									<SelectTrigger className="h-12">
 										<SelectValue placeholder="Selecciona modalidad" />
 									</SelectTrigger>
 									<SelectContent>
-										<SelectItem value="online">Online</SelectItem>
-										<SelectItem value="in_person">Presencial</SelectItem>
+										<SelectItem value="online">
+											Online
+										</SelectItem>
+										<SelectItem value="in_person">
+											Presencial
+										</SelectItem>
 									</SelectContent>
 								</Select>
 							</div>
@@ -822,7 +941,10 @@
 							{mode === 'in_person' && (
 								<div className="space-y-2">
 									<Label className="text-md font-normal text-gray-700">
-										Dirección <span className="text-xs text-gray-500 font-normal">(opcional)</span>
+										Dirección{' '}
+										<span className="text-xs text-gray-500 font-normal">
+											(opcional)
+										</span>
 									</Label>
 									<div className="relative flex flex-row">
 										<Input
@@ -848,11 +970,15 @@
 											) : (
 												<button
 													type="button"
-													onClick={handleSaveAddressAsDefault}
+													onClick={
+														handleSaveAddressAsDefault
+													}
 													className="text-teal-600 hover:text-teal-700 text-sm font-medium"
 													disabled={savingDefault}
 												>
-													{savingDefault ? 'Guardando...' : 'Guardar'}
+													{savingDefault
+														? 'Guardando...'
+														: 'Guardar'}
 												</button>
 											)}
 										</div>
@@ -862,7 +988,9 @@
 
 							{/* Billing type/timing selector */}
 							<div className="space-y-2">
-								<Label className="text-md font-normal text-gray-700">Tipo de facturación</Label>
+								<Label className="text-md font-normal text-gray-700">
+									Tipo de facturación
+								</Label>
 								{(() => {
 									const timingValue = billingTimingSelection
 									return (
@@ -877,11 +1005,21 @@
 												<SelectValue placeholder="Selecciona el tipo de facturación" />
 											</SelectTrigger>
 											<SelectContent>
-												<SelectItem value="0">Inmediata</SelectItem>
-												<SelectItem value="24">24 horas antes</SelectItem>
-												<SelectItem value="168">1 semana antes</SelectItem>
-												<SelectItem value="-1">Después de la consulta</SelectItem>
-												<SelectItem value="monthly">Mensual</SelectItem>
+												<SelectItem value="0">
+													Inmediata
+												</SelectItem>
+												<SelectItem value="24">
+													24 horas antes
+												</SelectItem>
+												<SelectItem value="168">
+													1 semana antes
+												</SelectItem>
+												<SelectItem value="-1">
+													Después de la consulta
+												</SelectItem>
+												<SelectItem value="monthly">
+													Mensual
+												</SelectItem>
 											</SelectContent>
 										</Select>
 									)
@@ -891,10 +1029,22 @@
 							{/* Booking Summary */}
 							<div>
 								<h3 className="text-sm mt-10">
-									{format(selectedDate!, "EEEE, d 'de' MMMM 'de' yyyy", { locale: es })
+									{format(
+										selectedDate!,
+										"EEEE, d 'de' MMMM 'de' yyyy",
+										{ locale: es }
+									)
 										.replace(/^./, (c) => c.toUpperCase())
-										.replace(/ de ([a-z])/, (match, p1) => ` de ${p1.toUpperCase()}`)}{' '}
-									a las {format(new Date(selectedSlot.start), 'HH:mm')}
+										.replace(
+											/ de ([a-z])/,
+											(match, p1) =>
+												` de ${p1.toUpperCase()}`
+										)}{' '}
+									a las{' '}
+									{format(
+										new Date(selectedSlot.start),
+										'HH:mm'
+									)}
 									{'h'}
 								</h3>
 							</div>
