import { NextRequest, NextResponse } from 'next/server'
import { markPaymentSessionCompleted } from '@/lib/db/payment-sessions'
import { updateBookingStatus, getBookingById } from '@/lib/db/bookings'
import { getBillForBookingAndMarkAsPaid } from '@/lib/db/bills'
import { updatePendingCalendarEventToConfirmed } from '@/lib/calendar/calendar-orchestration'
import { createClient } from '@supabase/supabase-js'
import Stripe from 'stripe'
import * as Sentry from '@sentry/nextjs'
import { captureEvent } from '@/lib/posthog/server'
import { sendReceiptEmail } from '@/lib/emails/email-service'
import { ensureInvoiceForBillOnPayment, finalizeInvoiceOnPayment } from '@/lib/invoicing/invoice-orchestration'
import { getInvoiceById } from '@/lib/db/invoices'
import { getProfileById } from '@/lib/db/profiles'

/**
 * Stripe webhook handler
 *
 * Responsibilities
 *  - Verify webhook signature (supports platform + connect)
 *  - Parse checkout.session.completed events
 *  - For booking payments: mark session, mark bill paid, send receipt (connect), ensure invoice
 *  - For invoice payments: finalize invoice (issue if draft, mark paid, store receipt)
 *  - Capture analytics event
 *  - Promote pending calendar event to confirmed
 */

// Initialize Stripe client
const stripe = new Stripe(process.env.STRIPE_SECRET_KEY!)

// Support multiple webhook secrets (platform + connected accounts)
const platformWebhookSecret = process.env.STRIPE_WEBHOOK_SECRET
const connectWebhookSecret = process.env.STRIPE_CONNECT_WEBHOOK_SECRET
const webhookSecrets = [platformWebhookSecret, connectWebhookSecret].filter(Boolean) as string[]
if (webhookSecrets.length === 0) {
	throw new Error('At least one of STRIPE_WEBHOOK_SECRET or STRIPE_CONNECT_WEBHOOK_SECRET must be set')
}

export async function POST(request: NextRequest) {
	// Stripe payments webhook received
	try {
		// STEP 0: Initialize logger (shared Sentry tags)
		const logger = createSentryLogger({ component: 'webhook', kind: 'stripe-payments' })
		///////////////////////////////////////////////////////////
		///// STEP 1: Create service role client (bypass RLS)
		///////////////////////////////////////////////////////////
		const supabase = createClient(process.env.NEXT_PUBLIC_SUPABASE_URL!, process.env.SUPABASE_SERVICE_ROLE_KEY!)

		///////////////////////////////////////////////////////////
		///// STEP 2: Verify webhook signature
		///////////////////////////////////////////////////////////
		const body = await request.text()
		const sig = request.headers.get('stripe-signature')

		if (!sig) {
			logger.logWarn('missing_signature', 'webhooks:stripe-payments missing signature')
			return NextResponse.json({ error: 'Missing signature' }, { status: 400 })
		}

		// Verify webhook signature against any configured secret
		let event: Stripe.Event | null = null
		let matchedIsConnectSecret: boolean | null = null
		let lastError: any = null
		for (const secret of webhookSecrets) {
			try {
				event = stripe.webhooks.constructEvent(body, sig, secret)
				matchedIsConnectSecret = secret === connectWebhookSecret
				break
			} catch (err: any) {
				lastError = err
				continue
			}
		}
		if (!event) {
			logger.logError('verify_all_secrets', lastError)
			return NextResponse.json({ error: 'Webhook signature verification failed' }, { status: 400 })
		}

		///////////////////////////////////////////////////////////
		///// STEP 3: Handle checkout.session.completed
		///////////////////////////////////////////////////////////
		if (event.type === 'checkout.session.completed') {
			// 3.1 Get session object and resolve receipt URL (CONNECT only)
			const session = event.data.object as Stripe.Checkout.Session
			const connectedAccountId = (event as any).account as string | undefined
			const receiptUrl = await getReceiptUrl(session, connectedAccountId)
			// 3.2 Route by metadata: booking vs invoice
			const invoiceId = session.metadata?.invoice_id as string | undefined
			const bookingId = session.metadata?.booking_id as string | undefined
			if (!bookingId && !invoiceId) return NextResponse.json({ received: true })
			// 3.3 Update payment session status (booking path)
			if (bookingId) {
				await markPaymentSessionCompleted(session.id, session.payment_intent as string, supabase, {
					bookingId,
					amount: typeof session.amount_total === 'number' ? session.amount_total / 100 : null
				})
			}
			// 3.4 Booking branch: mark booking and bill as paid
			let bill: any = null
			if (bookingId) {
				await updateBookingStatus(bookingId, 'scheduled', supabase)
				bill = await getBillForBookingAndMarkAsPaid(bookingId, supabase)
				console.log('[webhook] bill marked paid', { bookingId, billId: bill?.id })
			}

			///////////////////////////////////////////////////////////
			///// STEP 4: Send receipt email (CONNECT events only)
			///////////////////////////////////////////////////////////
			if (matchedIsConnectSecret) {
				try {
					// Note: We no longer persist receipt metadata on bills to keep schema lean.
					// Dual-write (if enabled) persists the receipt URL on invoices instead.

					const clientEmail =
						session.customer_email ||
						((session as any).customer_details?.email as string | undefined) ||
						(session.metadata?.client_email as string | undefined)
					if (bookingId && bill && clientEmail && receiptUrl) {
						const amount = typeof session.amount_total === 'number' ? session.amount_total / 100 : undefined
						const sendResult = await sendReceiptEmail({
							mode: 'booking',
							to: clientEmail,
							clientName: session.metadata?.client_name || 'Paciente',
							amount: amount ?? 0,
							currency: session.currency?.toUpperCase() || 'EUR',
							practitionerName: session.metadata?.practitioner_name || 'Tu profesional',
							consultationDate: session.metadata?.start_time,
							receiptUrl
						})
						if (sendResult.success) {
							console.log('[webhook] receipt email sent', { billId: bill.id })
						}
					}
				} catch (receiptError) {
					logger.logError('receipt', receiptError, {
						bookingId,
						stripeSessionId: session.id,
						connectedAccountId,
						practitionerUserId: session.metadata?.practitioner_user_id
					})
				}
			}

			///////////////////////////////////////////////////////////
			///// STEP 5: Ensure/finalize invoice (per-booking path)
			///////////////////////////////////////////////////////////
			if (bookingId && bill?.id) {
				try {
					await ensureInvoiceForBillOnPayment(
						{
							billId: bill.id,
							userId: session.metadata?.practitioner_user_id || 'unknown',
							snapshot: {
								clientId: bill.client_id ?? null,
								clientName: bill.client_name,
								clientEmail: bill.client_email,
								amount: bill.amount,
								currency: bill.currency
							},
							receiptUrl,
							stripeSessionId: session.id
						},
						supabase as any
					)
				} catch (e) {
					logger.logError('invoice_finalize', e, {
						bookingId,
						stripeSessionId: session.id,
						connectedAccountId,
						practitionerUserId: session.metadata?.practitioner_user_id
					})
				}
			}

			///////////////////////////////////////////////////////////
			///// STEP 6: Finalize invoice (invoice path)
			///////////////////////////////////////////////////////////
			if (invoiceId) {
				try {
					await finalizeInvoiceOnPayment(
						invoiceId,
						{ paidAt: new Date(), receiptUrl: receiptUrl || null },
						supabase as any
					)

					// Send monthly receipt email via unified helper
					try {
						const invoice = await getInvoiceById(invoiceId, supabase as any)
						if (invoice) {
							const practitioner = await getProfileById(invoice.user_id, supabase as any)
							const monthSource =
								invoice.billing_period_start || invoice.issued_at || new Date().toISOString()
							const monthLabel = new Date(monthSource).toLocaleDateString('es-ES', {
								month: 'long',
								year: 'numeric'
							})
							await sendReceiptEmail({
								mode: 'monthly',
								to: invoice.client_email_snapshot,
								clientName: invoice.client_name_snapshot,
								practitionerName: practitioner?.name || undefined,
								amount:
									typeof session.amount_total === 'number'
										? session.amount_total / 100
										: invoice.total,
								currency: session.currency?.toUpperCase() || invoice.currency || 'EUR',
								receiptUrl: (receiptUrl as string) || invoice.stripe_receipt_url || '',
								monthLabel
							})
						}
					} catch (_) {}
				} catch (e) {
					logger.logError('invoice_flow', e, {
						invoiceId,
						stripeSessionId: session.id,
						connectedAccountId,
						practitionerUserId: session.metadata?.practitioner_user_id,
						bookingId
					})
				}
			}

			///////////////////////////////////////////////////////////
			///// STEP 7: Capture analytics (best-effort)
			///////////////////////////////////////////////////////////
			try {
				await captureEvent({
					userId: session.metadata?.practitioner_user_id || 'unknown',
					event: 'payment_succeeded',
					userEmail: session.metadata?.practitioner_email,
					properties: {
						amount: typeof session.amount_total === 'number' ? session.amount_total / 100 : undefined
					}
				})
			} catch (_) {}

			///////////////////////////////////////////////////////////
			///// STEP 8: Promote pending calendar event to confirmed
			///////////////////////////////////////////////////////////
			try {
				// Skip calendar promotion for recurring bookings - they use master recurring events
				// that send invites immediately, not individual pending events
				const booking = await getBookingById(bookingId as string, supabase)
				// Check if booking is part of a recurring series (series_id field exists in DB but may not be in type)
				const isRecurringBooking = booking && 'series_id' in booking && (booking as any).series_id != null
				if (isRecurringBooking) {
					logger.logInfo('skip_recurring_calendar', 'Skipping calendar promotion for recurring booking', {
						bookingId,
						seriesId: (booking as any).series_id
					})
					// Recurring bookings already have invites sent via master recurring event
					// No need to promote pending events that don't exist
				} else {
					// Extract all needed data from session metadata (no database calls needed!)
					const clientName = session.metadata?.client_name
					const clientEmail = session.customer_email
					const practitionerName = session.metadata?.practitioner_name
					const practitionerEmail = session.metadata?.practitioner_email
					const practitionerUserId = session.metadata?.practitioner_user_id
					const startTime = session.metadata?.start_time
					const endTime = session.metadata?.end_time

<<<<<<< HEAD
				// Validate we have all required data
				if (
					!clientName ||
					!clientEmail ||
					!practitionerName ||
					!practitionerEmail ||
					!practitionerUserId ||
					!startTime ||
					!endTime
				) {
					logger.logWarn('missing_metadata', 'webhooks:stripe-payments missing metadata', {
						bookingId,
						stripeSessionId: session.id,
						connectedAccountId,
						practitionerUserId
					})
					return NextResponse.json({ received: true })
				}

				await updatePendingCalendarEventToConfirmed({
					bookingId: bookingId as string,
					practitionerUserId,
					clientName,
					clientEmail,
					practitionerName,
					practitionerEmail,
					supabaseClient: supabase
				})
=======
					// Validate we have all required data
					if (
						!clientName ||
						!clientEmail ||
						!practitionerName ||
						!practitionerEmail ||
						!practitionerUserId ||
						!startTime ||
						!endTime
					) {
						logger.logWarn('missing_metadata', 'webhooks:stripe-payments missing metadata', { bookingId })
						return NextResponse.json({ received: true })
					}

					await updatePendingCalendarEventToConfirmed({
						bookingId: bookingId as string,
						practitionerUserId,
						clientEmail,
						practitionerName,
						practitionerEmail,
						supabaseClient: supabase
					})
				}
>>>>>>> 03e09130
			} catch (calendarError) {
				// Don't fail the webhook if calendar update fails
				logger.logError('calendar', calendarError, {
					bookingId,
					stripeSessionId: session.id,
					connectedAccountId,
					practitionerUserId: session.metadata?.practitioner_user_id
				})
			}
		}
		///////////////////////////////////////////////////////////
		///// STEP 9: Success response
		///////////////////////////////////////////////////////////
		return NextResponse.json({ received: true })
	} catch (error) {
		const logger = createSentryLogger({ component: 'webhook', kind: 'stripe-payments' })
		logger.logError('handler', error)
		return NextResponse.json({ error: 'Webhook handler failed' }, { status: 500 })
	}
}

// Helper: Fetch receipt URL (CONNECT path only). Returns null for platform events.
async function getReceiptUrl(session: Stripe.Checkout.Session, connectedAccountId?: string): Promise<string | null> {
	try {
		if (!connectedAccountId) return null
		if (!session.payment_intent) return null
		const paymentIntentId = session.payment_intent as string
		const pi = await stripe.paymentIntents.retrieve(
			paymentIntentId,
			{ expand: ['latest_charge'] },
			{ stripeAccount: connectedAccountId }
		)
		const charge = (pi as any)?.latest_charge as Stripe.Charge | undefined
		return (charge?.receipt_url as string | undefined) || null
	} catch (_) {
		return null
	}
}

// Sentry helper with base tags
function createSentryLogger(baseTags: Record<string, string>) {
	return {
		logError(name: string, error: any, extra?: any) {
			try {
				console.error(`[stripe-webhook:${name}]`, error)
			} catch (_) {}
			Sentry.captureException(error, { tags: { ...baseTags, name, stage: name, step: name }, extra })
		},
		logWarn(name: string, message?: string, extra?: any) {
			const msg = message || name
			try {
				console.warn(`[stripe-webhook:${name}] ${msg}`)
			} catch (_) {}
			Sentry.captureMessage(msg, {
				level: 'warning',
				tags: { ...baseTags, name, stage: name, step: name },
				extra
			})
		},
		logInfo(name: string, message?: string, extra?: any) {
			const msg = message || name
			try {
				console.log(`[stripe-webhook:${name}] ${msg}`)
			} catch (_) {}
			Sentry.captureMessage(msg, { level: 'info', tags: { ...baseTags, name, stage: name, step: name }, extra })
		}
	}
}<|MERGE_RESOLUTION|>--- conflicted
+++ resolved
@@ -259,36 +259,6 @@
 					const startTime = session.metadata?.start_time
 					const endTime = session.metadata?.end_time
 
-<<<<<<< HEAD
-				// Validate we have all required data
-				if (
-					!clientName ||
-					!clientEmail ||
-					!practitionerName ||
-					!practitionerEmail ||
-					!practitionerUserId ||
-					!startTime ||
-					!endTime
-				) {
-					logger.logWarn('missing_metadata', 'webhooks:stripe-payments missing metadata', {
-						bookingId,
-						stripeSessionId: session.id,
-						connectedAccountId,
-						practitionerUserId
-					})
-					return NextResponse.json({ received: true })
-				}
-
-				await updatePendingCalendarEventToConfirmed({
-					bookingId: bookingId as string,
-					practitionerUserId,
-					clientName,
-					clientEmail,
-					practitionerName,
-					practitionerEmail,
-					supabaseClient: supabase
-				})
-=======
 					// Validate we have all required data
 					if (
 						!clientName ||
@@ -299,20 +269,25 @@
 						!startTime ||
 						!endTime
 					) {
-						logger.logWarn('missing_metadata', 'webhooks:stripe-payments missing metadata', { bookingId })
+						logger.logWarn('missing_metadata', 'webhooks:stripe-payments missing metadata', {
+							bookingId,
+							stripeSessionId: session.id,
+							connectedAccountId,
+							practitionerUserId
+						})
 						return NextResponse.json({ received: true })
 					}
 
 					await updatePendingCalendarEventToConfirmed({
 						bookingId: bookingId as string,
 						practitionerUserId,
+						clientName,
 						clientEmail,
 						practitionerName,
 						practitionerEmail,
 						supabaseClient: supabase
 					})
 				}
->>>>>>> 03e09130
 			} catch (calendarError) {
 				// Don't fail the webhook if calendar update fails
 				logger.logError('calendar', calendarError, {
